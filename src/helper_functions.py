--- conflicted
+++ resolved
@@ -69,7 +69,7 @@
     return web3.eth.block_number - 67
 
 
-<<<<<<< HEAD
+
 def get_tx_hashes_blocks(
     web3: Web3, start_block: int, end_block: int
 ) -> List[Tuple[str, int]]:
@@ -100,9 +100,9 @@
     # convert bytes to int
     auction_id = int.from_bytes(call_data_bytes[-8:], byteorder="big")
     return auction_id
-=======
+  
+  
 def read_sql_file(file_path: str) -> str:
     """This function reads a file (SQL) and returns its content as a string."""
     with open(file_path, "r") as file:
-        return file.read()
->>>>>>> fee57070
+        return file.read()